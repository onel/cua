--- conflicted
+++ resolved
@@ -44,7 +44,6 @@
         with:
           fetch-depth: 0
 
-<<<<<<< HEAD
       - name: Setup Node.js
         uses: actions/setup-node@v4
         with:
@@ -52,8 +51,6 @@
           cache: "bun"
           cache-dependency-path: "libs/typescript/cua-cli/bun.lockb"
 
-=======
->>>>>>> eaa8a87e
       - name: Setup Bun
         uses: oven-sh/setup-bun@v2
         with:
@@ -96,7 +93,6 @@
       - name: Checkout code
         uses: actions/checkout@v4
 
-<<<<<<< HEAD
       - name: Setup Node.js
         uses: actions/setup-node@v4
         with:
@@ -105,8 +101,6 @@
           cache: "bun"
           cache-dependency-path: "libs/typescript/cua-cli/bun.lockb"
 
-=======
->>>>>>> eaa8a87e
       - name: Setup Bun
         uses: oven-sh/setup-bun@v2
         with:
