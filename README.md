--- conflicted
+++ resolved
@@ -82,13 +82,8 @@
    async with Computer(verbosity=logging.DEBUG) as macos_computer:
      agent = ComputerAgent(
          computer=macos_computer,
-<<<<<<< HEAD
-         loop=AgentLoop.OPENAI, # or AgentLoop.UITARS, AgentLoop.OMNI, or AgentLoop.ANTHROPIC
+         loop=AgentLoop.OPENAI, # or AgentLoop.UITARS, AgentLoop.OMNI, or AgentLoop.UITARS, or AgentLoop.ANTHROPIC
          model=LLM(provider=LLMProvider.OPENAI) # or LLM(provider=LLMProvider.MLXVLM, name="mlx-community/UI-TARS-1.5-7B-4bit")
-=======
-         loop=AgentLoop.OPENAI, # or AgentLoop.ANTHROPIC, or AgentLoop.UITARS, or AgentLoop.OMNI
-         model=LLM(provider=LLMProvider.OPENAI) # or LLM(provider=LLMProvider.ANTHROPIC)
->>>>>>> 40e36e21
      )
 
      tasks = [
