--- conflicted
+++ resolved
@@ -431,17 +431,7 @@
 
 You can now interact with your sandbox in multiple ways:
 
-<<<<<<< HEAD
-
-=======
-<!-- #### Option 1: Open the AI Playground (Recommended)
-
-```bash
-cua chat my-vm-abc123
-```
-
-This opens the full CUA playground in your browser where you can chat with AI agents that control your sandbox. -->
->>>>>>> ed594fe4
+
 
 #### Option 1: Access VNC Desktop
 
@@ -467,25 +457,6 @@
 
 </Step>
 
-<<<<<<< HEAD
-
-=======
-<!-- <Step>
-
-### Try Some AI Tasks
-
-Once you have the playground open (`cua chat`), try asking the AI to:
-
-- "Take a screenshot and tell me what's on the screen"
-- "Open Firefox and navigate to github.com"
-- "Create a new text file and write 'Hello World' in it"
-- "Install Python and run a simple script"
-- "Take a screenshot of the desktop"
-
-The AI agent will automatically control your sandbox to complete these tasks!
-
-</Step> -->
->>>>>>> ed594fe4
 </Steps>
 
 ### What's Next?
