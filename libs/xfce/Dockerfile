# CUA Docker XFCE Container
# Vanilla XFCE desktop with noVNC and computer-server

FROM ubuntu:22.04

# Avoid prompts from apt
ENV DEBIAN_FRONTEND=noninteractive

# Set environment variables
ENV HOME=/home/cua
ENV DISPLAY=:1
ENV VNC_PORT=5901
ENV NOVNC_PORT=6901
ENV API_PORT=8000
ENV VNC_RESOLUTION=1024x768
ENV VNC_COL_DEPTH=24

# Install system dependencies first (including sudo)
RUN apt-get update && apt-get install -y \
    # System utilities
    sudo \
    unzip \
    zip \
    xdg-utils \
    gcc \
    # Qt/XCB runtime deps for PyQt5 (libqxcb.so)
    libxcb-icccm4 \
    libxcb-image0 \
    libxcb-keysyms1 \
    libxcb-render-util0 \
    libxcb-xinerama0 \
    libxcb-shape0 \
    libxcb-randr0 \
    libxcb-xfixes0 \
    libxcb-sync1 \
    libxcb-util1 \
    libxcb-cursor0 \
    libxkbcommon-x11-0 \
    # Desktop environment
    xfce4 \
    xfce4-terminal \
    dbus-x11 \
    # VNC server
    tigervnc-standalone-server \
    tigervnc-common \
    # noVNC dependencies
    # python will be installed via deadsnakes as 3.12 \
    git \
    net-tools \
    netcat \
    supervisor \
    # Computer-server dependencies
    # python-tk/dev for 3.12 will be installed later \
    gnome-screenshot \
    wmctrl \
    ffmpeg \
    socat \
    xclip \
    # Browser
    wget \
    software-properties-common \
    # Build tools
    build-essential \
    libncursesw5-dev \
    libssl-dev \
    libsqlite3-dev \
    tk-dev \
    libgl1-mesa-dev \
    libgdbm-dev \
    libc6-dev \
    libbz2-dev \
    libffi-dev \
    zlib1g-dev \
    && rm -rf /var/lib/apt/lists/*

# Install Python 3.12 from deadsnakes (keep system python3 for apt)
RUN add-apt-repository -y ppa:deadsnakes/ppa && \
    apt-get update && apt-get install -y \
    python3.12 python3.12-venv python3.12-dev python3.12-tk \
    && \
    python3.12 -m ensurepip --upgrade && \
    python3.12 -m pip install --upgrade pip setuptools wheel && \
    rm -rf /var/lib/apt/lists/*

# Ensure 'python' points to Python 3.12
RUN update-alternatives --install /usr/bin/python python /usr/bin/python3.12 2

# Remove screensavers and power manager to avoid popups and lock screens
RUN apt-get remove -y \
    xfce4-power-manager \
    xfce4-power-manager-data \
    xfce4-power-manager-plugins \
    xfce4-screensaver \
    light-locker \
    xscreensaver \
    xscreensaver-data || true

# Create user after sudo is installed
RUN useradd -m -s /bin/bash -G sudo cua && \
    echo "cua:cua" | chpasswd && \
    echo "cua ALL=(ALL) NOPASSWD:ALL" >> /etc/sudoers

# Install Firefox from Mozilla PPA (snap-free) - inline to avoid script issues
RUN apt-get update && \
    add-apt-repository -y ppa:mozillateam/ppa && \
    echo 'Package: *\nPin: release o=LP-PPA-mozillateam\nPin-Priority: 1001' > /etc/apt/preferences.d/mozilla-firefox && \
    apt-get update && \
    apt-get install -y firefox && \
    echo 'pref("datareporting.policy.firstRunURL", "");\npref("datareporting.policy.dataSubmissionEnabled", false);\npref("datareporting.healthreport.service.enabled", false);\npref("datareporting.healthreport.uploadEnabled", false);\npref("trailhead.firstrun.branches", "nofirstrun-empty");\npref("browser.aboutwelcome.enabled", false);' > /usr/lib/firefox/browser/defaults/preferences/firefox.js && \
    update-alternatives --install /usr/bin/x-www-browser x-www-browser /usr/bin/firefox 100 && \
    update-alternatives --install /usr/bin/gnome-www-browser gnome-www-browser /usr/bin/firefox 100 && \
    rm -rf /var/lib/apt/lists/*

# Install noVNC
RUN git clone https://github.com/novnc/noVNC.git /opt/noVNC && \
    git clone https://github.com/novnc/websockify /opt/noVNC/utils/websockify && \
    ln -s /opt/noVNC/vnc.html /opt/noVNC/index.html

# Pre-create cache directory with correct ownership before pip install
RUN mkdir -p /home/cua/.cache && \
    chown -R cua:cua /home/cua/.cache

# Install computer-server using Python 3.12 pip
RUN python3.12 -m pip install cua-computer-server

<<<<<<< HEAD
# Install PyQt6 and pywebview, used by cua-bench for web UIs
RUN python3.12 -m pip install "pywebview[qt]"
RUN python3.12 -m pip install cua-bench-ui>=0.6.0 --no-cache-dir
=======
# Install playwright and Firefox dependencies
RUN python3.12 -m pip install playwright && \
    python3.12 -m playwright install --with-deps firefox
>>>>>>> 5cf48510

# Fix any cache files created by pip
RUN chown -R cua:cua /home/cua/.cache

# Copy startup scripts
COPY src/supervisor/ /etc/supervisor/conf.d/
COPY src/scripts/ /usr/local/bin/

# Make scripts executable
RUN chmod +x /usr/local/bin/*.sh

# Setup VNC
RUN chown -R cua:cua /home/cua
USER cua
WORKDIR /home/cua

# Create VNC directory (no password needed with SecurityTypes None)
RUN mkdir -p $HOME/.vnc

# Configure XFCE for first start
RUN mkdir -p $HOME/.config/xfce4/xfconf/xfce-perchannel-xml $HOME/.config/xfce4 $HOME/.config/autostart

# Copy XFCE config to disable browser launching and welcome screens
COPY --chown=cua:cua src/xfce-config/helpers.rc $HOME/.config/xfce4/helpers.rc
COPY --chown=cua:cua src/xfce-config/xfce4-session.xml $HOME/.config/xfce4/xfconf/xfce-perchannel-xml/xfce4-session.xml
COPY --chown=cua:cua src/xfce-config/xfce4-power-manager.xml $HOME/.config/xfce4/xfconf/xfce-perchannel-xml/xfce4-power-manager.xml

# Disable autostart for screensaver, lock screen, and power manager
RUN echo "[Desktop Entry]\nHidden=true" > $HOME/.config/autostart/xfce4-tips-autostart.desktop && \
    echo "[Desktop Entry]\nHidden=true" > $HOME/.config/autostart/xfce4-screensaver.desktop && \
    echo "[Desktop Entry]\nHidden=true" > $HOME/.config/autostart/light-locker.desktop && \
    echo "[Desktop Entry]\nHidden=true" > $HOME/.config/autostart/xfce4-power-manager.desktop && \
    chown -R cua:cua $HOME/.config

# Create storage and shared directories, and Firefox cache directory
RUN mkdir -p $HOME/storage $HOME/shared $HOME/.cache/dconf $HOME/.mozilla/firefox && \
    chown -R cua:cua $HOME/storage $HOME/shared $HOME/.cache $HOME/.mozilla $HOME/.vnc

USER root

# Expose ports
EXPOSE $VNC_PORT $NOVNC_PORT $API_PORT

# Start services via supervisor
CMD ["/usr/bin/supervisord", "-c", "/etc/supervisor/supervisord.conf"]<|MERGE_RESOLUTION|>--- conflicted
+++ resolved
@@ -123,15 +123,13 @@
 # Install computer-server using Python 3.12 pip
 RUN python3.12 -m pip install cua-computer-server
 
-<<<<<<< HEAD
 # Install PyQt6 and pywebview, used by cua-bench for web UIs
 RUN python3.12 -m pip install "pywebview[qt]"
 RUN python3.12 -m pip install cua-bench-ui>=0.6.0 --no-cache-dir
-=======
+
 # Install playwright and Firefox dependencies
 RUN python3.12 -m pip install playwright && \
     python3.12 -m playwright install --with-deps firefox
->>>>>>> 5cf48510
 
 # Fix any cache files created by pip
 RUN chown -R cua:cua /home/cua/.cache
